// these options are there for the XPath emulation code, which uses them
// they can be dropped when it is (same for global Document)
/*jshint
    bitwise: false,
    boss:   true
*/
/*global berjon, respecEvent, shortcut, respecConfig, Document */

// RESPEC
var sn;
(function () {
    window.setBerjonBiblio = function(payload) {
        berjon.biblio = payload;
    };
    if (typeof berjon === 'undefined') window.berjon = {};
    function _errEl () {
        var id = "respec-err";
        var err = document.getElementById(id);
        if (err) return err.firstElementChild.nextElementSibling;
        err = sn.element("div",
                            { id: id,
                              style: "position: fixed; width: 350px; top: 10px; right: 10px; border: 3px double #f00; background: #fff",
                              "class": "removeOnSave" },
                            document.body);

        var hide = sn.element("p", {
            style: "float: right; margin: 2px; text-decoration: none"
        }, err);

        sn.text('[', hide);

        var a = sn.element("a", { href: "#" }, hide, 'x');

        a.onclick = function() {
            document.getElementById(id).style.display = 'none';
            return false;
        };

        sn.text(']', hide);

        return sn.element("ul", { style: "clear: both"}, err);
    }
    function error (str) {
        if (window.respecEvent) respecEvent.pub("error", str);
        sn.element("li", { style: "color: #c00" }, _errEl(), str);
    }
    function warning (str) {
        if (window.respecEvent) respecEvent.pub("warn", str);
        sn.element("li", { style: "color: #666" }, _errEl(), str);
    }
    berjon.respec = function () {};
    berjon.respec.prototype = {
        loadAndRun:    function (conf, doc, cb, msg) {
            var count = 0;
            var base = this.findBase();
            var deps = [base + "js/simple-node.js", base + "js/shortcut.js"];
            var obj = this;

            function callback() {
                if (count <= 0) {
                    sn = new berjon.simpleNode({
                        "":     "http://www.w3.org/1999/xhtml",
                        "x":    "http://www.w3.org/1999/xhtml"
                    }, document);
                    obj.run(conf, doc, cb, msg);
                }
            }

            function loadHandler() {
                count--;
                callback();
            }

            var src, refs = this.getRefKeys(conf);
            refs = refs.normativeReferences.concat(refs.informativeReferences).concat(this.findLocalAliases(conf));
            if (refs.length) {
                count++;
                src = conf.httpScheme + "://specref.jit.su/bibrefs?callback=setBerjonBiblio&refs=" + refs.join(',');
                this.loadScript(src, loadHandler);
            }

            // the fact that we hand-load is temporary, and will be fully replaced by RequireJS
            // in the meantime, we need to avoid loading these if we are using the built (bundled)
            // version. So we do some basic detection and decline to load.
            if (!berjon.simpleNode) {
                for (var i = 0; i < deps.length; i++) {
                    count++;
                    this.loadScript(deps[i], loadHandler);
                }
            }

            callback();
        },
        findLocalAliases: function(conf) {
            var res = [];
            if (conf.localBiblio) {
                for (var k in conf.localBiblio) {
                    if (typeof conf.localBiblio[k].aliasOf !== 'undefined') {
                        res.push(conf.localBiblio[k].aliasOf);
                    }
                }
            }
            return res;
        },
        findBase: function() {
            var scripts = document.querySelectorAll("script[src]");
            // XXX clean this up
            var base = "", src;
            for (var i = 0; i < scripts.length; i++) {
                src = scripts[i].src;
                if (/\/js\/require.*\.js$/.test(src)) {
                    base = src.replace(/js\/require.*\.js$/, "");
                }
            }
            // base = respecConfig.respecBase;
            return base;
        },

        loadScript: function(src, cb) {
            var script = document.createElement('script');
            script.type = 'text/javascript';
            script.src = src;
            script.setAttribute("class", "remove");
            script.onload = cb;
            document.getElementsByTagName('head')[0].appendChild(script);
        },

        run:    function (conf, doc, cb, msg) {
            try {
                this.extractConfig();
                this.overrideBiblio(conf);
                this.bibref(conf, doc, cb, msg);

                if (this.doRDFa) this.makeRDFa();

                // shortcuts
                var obj = this;
                shortcut.add("Ctrl+Shift+Alt+S", function () { obj.showSaveOptions(); });
                shortcut.add("Esc", function () { obj.hideSaveOptions(); });
            }
            catch (e) {
                msg.pub("error", "Processing error: " + e);
            }
            msg.pub("end", "w3c/legacy");
            cb();
        },

        overrideBiblio:     function (conf) {
            if (conf.localBiblio) {
                for (var k in conf.localBiblio) berjon.biblio[k] = conf.localBiblio[k];
            }
        },

        makeRDFa:  function () {
            var abs = document.getElementById("abstract");
            if (abs) {
                var rel = 'dcterms:abstract' ;
                var ref = abs.getAttribute('property') ;
                if (ref) {
                    rel = ref + ' ' + rel ;
                }
                abs.setAttribute('property', rel) ;
                abs.setAttribute('datatype', '') ;
            }
            // annotate sections with Section data
            var secs = document.querySelectorAll("section");
            for (var i = 0; i < secs.length; i++) {
                // if the section has an id, use that.  if not, look at the first child for an id
                var about = '' ;
                // the first child should be a header - that's what we will annotate
                var fc = secs[i].firstElementChild;
                var ref = secs[i].getAttribute('id') ;
                if ( ref ) {
                    about = '#' + ref ;
                } else {
                    if (fc) {
                        ref = fc.getAttribute('id') ;
                        if (ref) {
                            about = '#' + ref;
                        }
                    }
                }
                if (about !== '') {
                    secs[i].setAttribute('typeof', 'bibo:Chapter') ;
                    secs[i].setAttribute('resource', about) ;
                    secs[i].setAttribute('rel', "bibo:chapter" ) ;
                }
            }
        },

        saveMenu: null,
        showSaveOptions:    function () {
            var obj = this;
            this.saveMenu = sn.element("div",
                            { style: "position: fixed; width: 400px; top: 10px; padding: 1em; border: 5px solid #90b8de; background: #fff" },
                            document.body);
            sn.element("h4", {}, this.saveMenu, "Save Options");
            var butH = sn.element("button", {}, this.saveMenu, "Save as HTML");
            butH.onclick = function () { obj.hideSaveOptions(); obj.toHTML(); };
            var butS = sn.element("button", {}, this.saveMenu, "Save as HTML (Source)");
            butS.onclick = function () { obj.hideSaveOptions(); obj.toHTMLSource(); };
            var butS = sn.element("button", {}, this.saveMenu, "Save as XHTML 1");
            butS.onclick = function () { obj.hideSaveOptions(); obj.toXHTML(1); };
            var butS = sn.element("button", {}, this.saveMenu, "Save as XHTML 1 (Source)");
            butS.onclick = function () { obj.hideSaveOptions(); obj.toXHTMLSource(1); };
            var butS = sn.element("button", {}, this.saveMenu, "Save as XHTML 5");
            butS.onclick = function () { obj.hideSaveOptions(); obj.toXHTML(5); };
            var butS = sn.element("button", {}, this.saveMenu, "Save as XHTML 5 (Source)");
            butS.onclick = function () { obj.hideSaveOptions(); obj.toXHTMLSource(5); };
            if (this.diffTool && (this.previousDiffURI || this.previousURI) ) {
                var butD = sn.element("button", {}, this.saveMenu, "Diffmark");
                butD.onclick = function () { obj.hideSaveOptions(); obj.toDiffHTML(); };
            }

        },

        hideSaveOptions:    function () {
            if (!this.saveMenu) return;
            this.saveMenu.parentNode.removeChild(this.saveMenu);
        },

        toString:    function () {
            var str = "<!DOCTYPE html";
            var dt = document.doctype;
            if (dt && dt.publicId) {
                str += " PUBLIC '" + dt.publicId + "' '" + dt.systemId + "'";
            }
            str += ">\n";
            str += "<html";
            var ats = document.documentElement.attributes;
            var prefixAtr = '' ;

            for (var i = 0; i < ats.length; i++) {
                var an = ats[i].name;
                if (an == "xmlns" || an == "xml:lang") continue;
                if (an == "prefix") {
                    prefixAtr = ats[i].value;
                    continue;
                }
                str += " " + an + "=\"" + this._esc(ats[i].value) + "\"";
            }

            str += ">\n";
            var cmt = document.createComment("[if lt IE 9]><script src='https://www.w3.org/2008/site/js/html5shiv.js'></script><![endif]");
            $("head").append(cmt);
            str += document.documentElement.innerHTML;
            str += "</html>";
            return str;
        },

        toXML:        function ( mode ) {
            if ( mode != 5 ) {
                // not doing xhtml5 so rip out the html5 stuff
                $.each("section figcaption figure".split(" "), function (i, item) {
                    $(item).renameElement("div").addClass(item);
                });
                $("time").renameElement("span").addClass("time").removeAttr('datetime');
                $("div[role]").removeAttr('role').removeAttr('aria-level') ;
                $("style:not([type])").attr("type", "text/css");
                $("script:not([type])").attr("type", "text/javascript");
            }
            var str = "<?xml version='1.0' encoding='UTF-8'?>\n<!DOCTYPE html";
            var dt = document.doctype;
            if (dt && dt.publicId) {
                str += " PUBLIC '" + dt.publicId + "' '" + dt.systemId + "'";
            }
            else if ( mode != 5) {
                if (this.doRDFa) {
                    if (this.doRDFa == "1.1") {
                        // use the standard RDFa 1.1 doctype
                        str += " PUBLIC '-//W3C//DTD XHTML+RDFa 1.1//EN' 'http://www.w3.org/MarkUp/DTD/xhtml-rdfa-2.dtd'";
                    } else {
                        // use the standard RDFa doctype
                        str += " PUBLIC '-//W3C//DTD XHTML+RDFa 1.0//EN' 'http://www.w3.org/MarkUp/DTD/xhtml-rdfa-1.dtd'";
                    }
                } else {
                    str += " PUBLIC '-//W3C//DTD XHTML 1.0 Transitional//EN' 'http://www.w3.org/TR/xhtml1/DTD/xhtml1-transitional.dtd'";
                }
            }
            str += ">\n";
            str += "<html";
            var ats = document.documentElement.attributes;
            var prefixAtr = '' ;

            var hasxmlns = false;
            for (var i = 0; i < ats.length; i++) {
                var an = ats[i].name;
                if (an == "lang") continue;
                if (an == "xmlns") hasxmlns = true;
                str += " " + an + "=\"" + this._esc(ats[i].value) + "\"";
            }
            if (!hasxmlns) str += ' xmlns="http://www.w3.org/1999/xhtml"';
            str += ">\n";
            // walk the entire DOM tree grabbing nodes and emitting them - possibly modifying them
            // if they need the funny closing tag
            var pRef = this ;
            var selfClosing = {};
            "br img input area base basefont col isindex link meta param hr".split(" ").forEach(function (n) {
                selfClosing[n] = true;
            });
            var noEsc = [false];
<<<<<<< HEAD
            if ( mode == 5 ) {
                var cmt = document.createComment("[if lt IE 9]><script src='" + respecConfig.httpScheme + "://www.w3.org/2008/site/js/html5shiv.js'></script><![endif]");
                $("head", document).append(cmt);
            }
=======
            var cmt = document.createComment("[if lt IE 9]><script src='https://www.w3.org/2008/site/js/html5shiv.js'></script><![endif]");
            $("head").append(cmt);
>>>>>>> 27d7bd5a
            var dumpNode = function (node) {
                var out = '';
                // if the node is the document node.. process the children
                if ( node.nodeType == 9 || ( node.nodeType == 1 && node.nodeName.toLowerCase() == 'html' ) ) {
                    for (var i = 0; i < node.childNodes.length; i++) out += dumpNode(node.childNodes[i]) ;
                }
                // element
                else if (1 === node.nodeType) {
                    var ename = node.nodeName.toLowerCase() ;
                    out += '<' + ename ;
                    for (var i = 0; i < node.attributes.length; i++) {
                        var atn = node.attributes[i];
                        out += " " + atn.name + "=\"" + pRef._esc(atn.value) + "\"";
                    }
                    if (selfClosing[ename]) {
                        out += ' />';
                    }
                    else {
                        out += '>';
                        // XXX removing this, as it does not seem correct at all
                        // if ( ename == 'pre' ) {
                        //     out += "\n" + node.innerHTML;
                        // }
                        // else {
                            // console.log("NAME: " + ename);
                            noEsc.push(ename === "style" || ename === "script");
                            // console.log(noEsc);
                            for (var i = 0; i < node.childNodes.length; i++) out += dumpNode(node.childNodes[i]);
                            noEsc.pop();
                        // }
                        out += '</' + ename + '>';
                    }
                }
                // comments
                else if (8 === node.nodeType) {
                    out += "\n<!--" + node.nodeValue + "-->\n";
                }
                // text or cdata
                else if (3 === node.nodeType || 4 === node.nodeType) {
                    // console.log("TEXT: " + noEsc[noEsc.length - 1]);
                    out += noEsc[noEsc.length - 1] ? node.nodeValue : pRef._esc(node.nodeValue);
                }
                // we don't handle other types for the time being
                else {
                    warning("Cannot handle serialising nodes of type: " + node.nodeType);
                }
                return out;
            };
            str += dumpNode(document.documentElement) ;
            str += "</html>";
            return str;
        },

        toDiffHTML:  function () {
            // create a diff marked version against the previousURI
            // strategy - open a window in which there is a form with the
            // data needed for diff marking - submit the form so that the response populates
            // page with the diff marked version
            var base = window.location.href;
            base = base.replace(/\/[^\/]*$/, "/");
            var str = "<!DOCTYPE html>\n";
            str += "<html";
            var ats = document.documentElement.attributes;
            for (var i = 0; i < ats.length; i++) {
                str += " " + ats[i].name + "=\"" + this._esc(ats[i].value) + "\"";
            }
            str += ">\n";
            str += "<head><title>diff form</title></head>\n";
            str += "<body><form name='form' method='POST' action='" + this.diffTool + "'>\n";
            str += "<input type='hidden' name='base' value='" + base + "'>\n";
            if (this.previousDiffURI) {
                str += "<input type='hidden' name='oldfile' value='" + this.previousDiffURI + "'>\n";
            } else {
                str += "<input type='hidden' name='oldfile' value='" + this.previousURI + "'>\n";
            }
            str += '<input type="hidden" name="newcontent" value="' + this._esc(this.toString()) + '">\n';
            str += '<p>Please wait...</p>';
            str += "</form></body></html>\n";


            var x = window.open() ;
            x.document.write(str) ;
            x.document.close() ;
            x.document.form.submit() ;
        },

        toHTML:    function () {
            var x = window.open();
            x.document.write(this.toString());
            x.document.close();
        },

        toHTMLSource:    function () {
            var x = window.open();
            x.document.write("<pre>" + this._esc(this.toString()) + "</pre>");
            x.document.close();
        },

        toXHTML:    function ( mode ) {
            var x = window.open();
            x.document.write(this.toXML( mode )) ;
            x.document.close();
        },

        toXHTMLSource:    function ( mode ) {
            var x = window.open();
            x.document.write("<pre>" + this._esc(this.toXML( mode )) + "</pre>");
            x.document.close();
        },

        // --- METADATA -------------------------------------------------------
        extractConfig:    function () {
            var cfg = respecConfig || {};
            if (!cfg.diffTool) cfg.diffTool = 'http://www5.aptest.com/standards/htmldiff/htmldiff.pl';
            // note this change - the default is now to inject RDFa 1.1.  You can override it by
            // setting RDFa to false
            if (cfg.doRDFa === undefined) cfg.doRDFa = "1.1";
            for (var k in cfg) {
                if (cfg.hasOwnProperty(k)) this[k] = cfg[k];
            }
        },

        getRefKeys:    function (conf) {
            var informs = conf.informativeReferences
            ,   norms = conf.normativeReferences
            ,   del = []
            ;

            function getKeys(obj) {
                var res = [];
                for (var k in obj) res.push(k);
                return res;
            }

            for (var k in informs) if (norms[k]) del.push(k);
            for (var i = 0; i < del.length; i++) delete informs[del[i]];

            return {
                informativeReferences: getKeys(informs),
                normativeReferences: getKeys(norms)
            };
        },

        // --- INLINE PROCESSING ----------------------------------------------------------------------------------
        bibref:    function (conf, doc, cb, msg) {
            // this is in fact the bibref processing portion
            var badrefs = {}
            ,   badrefcount = 0
            ,   refs = this.getRefKeys(conf)
            ,   informs = refs.informativeReferences
            ,   norms = refs.normativeReferences
            ,   aliases = {}
            ;

            if (!informs.length && !norms.length && !this.refNote) return;
            var refsec = sn.element("section", { id: "references", "class": "appendix" }, document.body);
            sn.element("h2", {}, refsec, "References");
            if (this.refNote) {
                var refnote = sn.element("p", {}, refsec);
                refnote.innerHTML = this.refNote;
            }

            var types = ["Normative", "Informative"];
            for (var i = 0; i < types.length; i++) {
                var type = types[i];
                var refs = (type == "Normative") ? norms : informs;
                if (!refs.length) continue;
                var sec = sn.element("section", {}, refsec);
                sn.makeID(sec, null, type + " references");
                sn.element("h3", {}, sec, type + " references");
                refs.sort();
                var dl = sn.element("dl", { "class": "bibliography" }, sec);
                if (this.doRDFa) {
                    dl.setAttribute('about', '') ;
                }
                for (var j = 0; j < refs.length; j++) {
                    var ref = refs[j];
                    sn.element("dt", { id: "bib-" + ref }, dl, "[" + ref + "]");
                    var dd = sn.element("dd", {}, dl);
                    if (this.doRDFa) {
                        if (type == 'Normative') {
                            dd.setAttribute('rel','dcterms:requires');
                        } else {
                            dd.setAttribute('rel','dcterms:references');
                        }
                    }

                    var refcontent = berjon.biblio[ref],
                        circular = {},
                        key = ref;
                    circular[ref] = true;
                    while (refcontent && refcontent.aliasOf) {
                        if (circular[refcontent.aliasOf]) {
                            refcontent = null;
                            error("Circular reference in biblio DB between [" + ref + "] and [" + key + "].");
                        } else {
                            key = refcontent.aliasOf;
                            refcontent = berjon.biblio[key];
                            circular[key] = true;
                        }
                    }
                    aliases[key] = aliases[key] || [];
                    if (aliases[key].indexOf(ref) < 0) aliases[key].push(ref);

                    if (refcontent) {
                        dd.innerHTML = this.stringifyRef(refcontent) + "\n";
                    } else {
                        if (!badrefs[ref]) badrefs[ref] = 0;
                        badrefs[ref]++;
                        badrefcount++;
                        dd.innerHTML = "<em>Reference not found.</em>\n";
                    }
                }
            }
            for (var k in aliases) {
                if (aliases[k].length > 1) {
                    warning("[" + k + "] is referenced in " + aliases[k].length + " ways (" + aliases[k].join(", ") + "). This causes duplicate entries in the reference section.");
                }
            }

            if(badrefcount > 0) {
                error("Got " + badrefcount + " tokens looking like a reference, not in biblio DB: ");
                for (var item in badrefs) {
                    if (badrefs.hasOwnProperty(item)) error("Bad ref: " + item + ", count = " + badrefs[item]);
                }
            }

        },

        stringifyRef: function(ref) {
            if(typeof ref == 'string') return ref;
            var output = '';
            if(ref.authors && ref.authors.length) {
                output += ref.authors.join('; ');
                if(ref.etAl) output += ' et al';
                output += '. ';
            }
            output += '<a href="' + ref.href + '"><cite>' + ref.title + '</cite></a>. ';
            if(ref.date) output += ref.date + '. ';
            if(ref.status) output += this.getRefStatus(ref.status) + '. ';
            output += 'URL: <a href="' + ref.href + '">' + ref.href + '</a>';
            return output;
        },

        getRefStatus: function(status) {
            return this.REF_STATUSES[status] || status;
        },

        REF_STATUSES: {
            "NOTE": "W3C Note",
            "WG-NOTE": "W3C Working Group Note",
            "ED": "W3C Editor's Draft",
            "FPWD": "W3C First Public Working Draft",
            "WD": "W3C Working Draft",
            "LCWD": "W3C Last Call Working Draft",
            "CR": "W3C Candidate Recommendation",
            "PR": "W3C Proposed Recommendation",
            "PER": "W3C Proposed Edited Recommendation",
            "REC": "W3C Recommendation"
        },

        // --- HELPERS --------------------------------------------------------------------------------------------
        _esc:    function (s) {
            s = s.replace(/&/g,'&amp;');
            s = s.replace(/>/g,'&gt;');
            s = s.replace(/"/g,'&quot;');
            s = s.replace(/</g,'&lt;');
            return s;
        }
    };
}());
// EORESPEC

// XPATH
// ReSpec XPath substitute JS workaround for UA's without DOM L3 XPath support
// By Travis Leithead (travil AT microsoft dotcom)
// (select APIs and behaviors specifically for ReSpec's usage of DOM L3 XPath; no more an no less)
// For IE, requires v.9+
(function () {
    if (!document.evaluate) {
        //////////////////////////////////////
        // interface XPathResult
        //////////////////////////////////////
        // Augments a generic JS Array to appear to be an XPathResult (thus allowing [] notation to work)
        window.XPathResult = function (list) {
            list.snapshotLength = list.length;
            list.snapshotItem = function (index) { return this[index]; };
            return list;
        };
        window.XPathResult.prototype.ORDERED_NODE_SNAPSHOT_TYPE = 7;
        window.XPathResult.ORDERED_NODE_SNAPSHOT_TYPE = 7;

        //////////////////////////////////////
        // interface XPathEvaluator
        //////////////////////////////////////
        // Not exposed to the window (not needed)
        var XPathEvaluator = function (assignee) {
            var findElementsContainingContextNode = function (element, contextNode) {
                var allUpList = document.querySelectorAll(element);
                var resultSet = [];
                for (var i = 0, len = allUpList.length; i < len; i++) {
                    if (allUpList[i].compareDocumentPosition(contextNode) & 16)
                        resultSet.push(allUpList[i]);
                }
                return resultSet;
            };
            var allTextCache = null;
            var buildTextCacheUnderBody = function () {
                if (allTextCache == null) {
                    var iter = document.createNodeIterator(document.body, 4, function () { return 1; }, false);
                    allTextCache = [];
                    var n;
                    while (n = iter.nextNode()) {
                        allTextCache.push(n);
                    }
                }
                // Note: no cache invalidation for dynamic updates...
            };
            var getAllTextNodesUnderContext = function (contextNode) {
                buildTextCacheUnderBody();
                var candidates = [];
                for (var i = 0, len = allTextCache.length; i < len; i++) {
                    if (allTextCache[i].compareDocumentPosition(contextNode) & 8)
                        candidates.push(allTextCache[i]);
                }
                return candidates;
            };
            var findAncestorsOfContextNode = function (element, contextNode) {
                var allUpList = document.querySelectorAll(element);
                var candidates = [];
                for (var i = 0, len = allUpList.length; i < len; i++) {
                    if (allUpList[i].compareDocumentPosition(contextNode) & 16)
                        candidates.push(allUpList[i]);
                }
                return candidates;
            };
            var findSpecificChildrenOfContextNode = function (contextNode, selector) { // element.querySelectorAll(":scope > "+elementType)
                var allUpList = contextNode.querySelectorAll(selector);
                // Limit to children only...
                var candidates = [];
                for (var i = 0, len = allUpList.length; i < len; i++) {
                    if (allUpList[i].parentNode == contextNode)
                        candidates.push(allUpList[i]);
                }
                return candidates;
            };
            assignee.evaluate = function (xPathExpression, contextNode, resolverCallback, type, result) {
                // "ancestor::x:section|ancestor::section", sec
                if (xPathExpression == "ancestor::x:section|ancestor::section") // e.g., "section :scope" (but matching section)
                    return XPathResult(findElementsContainingContextNode("section", contextNode));
                else if (xPathExpression == "./x:section|./section") // e.g., ":scope > section"
                    return XPathResult(findSpecificChildrenOfContextNode(contextNode, "section"));
                else if (xPathExpression == "./x:section[not(@class='introductory')]|./section[not(@class='introductory')]") // e.g., ":scope > section:not([class='introductory'])"
                    return XPathResult(findSpecificChildrenOfContextNode(contextNode, "section:not([class='introductory'])"));
                else if (xPathExpression == ".//text()") // Not possible via Selectors API. Note that ":contains("...") can be used to find particular element containers of text
                    return XPathResult(getAllTextNodesUnderContext(contextNode));
                else if ((xPathExpression == "ancestor::abbr") || (xPathExpression == "ancestor::acronym")) // e.g., "abbr :scope, acronym :scope" (but match the element, not the scope)
                    return XPathResult(findAncestorsOfContextNode((xPathExpression == "ancestor::abbr") ? "abbr" : "acronym", contextNode));
                else if (xPathExpression == "./dt") // e.g., ":scope > dt"
                    return XPathResult(findSpecificChildrenOfContextNode(contextNode, "dt"));
                else if (xPathExpression == "dl[@class='parameters']")
                    return XPathResult(contextNode.querySelectorAll("dl[class='parameters']"));
                else if (xPathExpression == "*[@class='exception']")
                    return XPathResult(contextNode.querySelectorAll("[class='exception']"));
                else // Anything else (not supported)
                    return XPathResult([]);
            };
        };
        // Document implements XPathExpression
        if (window.Document) {
            XPathEvaluator(Document.prototype);
        }
        else // no prototype hierarchy support (or Document doesn't exist)
            XPathEvaluator(window.document);
    }
}());
// EOXPATH

define([], function () {
    return {
        run:    function (conf, doc, cb, msg) {
            msg.pub("start", "w3c/legacy");
            (new berjon.respec()).loadAndRun(conf, doc, cb, msg);
        }
    };
});<|MERGE_RESOLUTION|>--- conflicted
+++ resolved
@@ -299,15 +299,10 @@
                 selfClosing[n] = true;
             });
             var noEsc = [false];
-<<<<<<< HEAD
             if ( mode == 5 ) {
-                var cmt = document.createComment("[if lt IE 9]><script src='" + respecConfig.httpScheme + "://www.w3.org/2008/site/js/html5shiv.js'></script><![endif]");
+                var cmt = document.createComment("[if lt IE 9]><script src='https://www.w3.org/2008/site/js/html5shiv.js'></script><![endif]");
                 $("head", document).append(cmt);
             }
-=======
-            var cmt = document.createComment("[if lt IE 9]><script src='https://www.w3.org/2008/site/js/html5shiv.js'></script><![endif]");
-            $("head").append(cmt);
->>>>>>> 27d7bd5a
             var dumpNode = function (node) {
                 var out = '';
                 // if the node is the document node.. process the children
